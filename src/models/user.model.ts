--- conflicted
+++ resolved
@@ -26,7 +26,7 @@
             {
                 model: UserSettings,
                 as: 'settings',
-                attributes: ['joinDate', 'isBlocked', 'isDeactivated', 'lastLogin', 'meta', 'agentMetaData'],
+                attributes: ['joinDate', 'isBlocked', 'isDeactivated', 'lastLogin', 'meta'],
             },
         ],
     },
@@ -96,25 +96,9 @@
         status: IUserStatus;
 
     @Column({
-<<<<<<< HEAD
-        type: DataType.GEOMETRY('POINT', 4326),
-        allowNull: true, // Only needed for agents
-    })
-        currentLocation: { type: string; coordinates: number[] }; // PostGIS point for real-time tracking
-
-    @Column({
-        type: DataType.BOOLEAN,
-        defaultValue: false,
-    })
-        locationTrackingEnabled: boolean;
-
-
-    @Column({ type: DataType.JSONB })
-=======
         type: DataType.JSONB,
         allowNull: true,
     })
->>>>>>> ba3a8b43
         location: {
         country: string;
         city: string;
@@ -238,7 +222,6 @@
         city: string;
         address: string;
     };
-    locationTrackingEnabled?: boolean;
     status: {
         activated: boolean;
         emailVerified: boolean;
